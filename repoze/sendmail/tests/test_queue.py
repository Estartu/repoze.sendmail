import os.path
import shutil
import smtplib
import sys
from tempfile import mkdtemp
from unittest import TestCase

# BBB Python 2.5 & 3 compat
b = str
try:
    str = unicode
except NameError:
    import codecs
    def b(x): return codecs.latin_1_encode(x)[0]

try:
    from io import StringIO
    StringIO  # pyflakes
except ImportError: #pragma NO COVER
    from StringIO import StringIO  # BBB Python 2 vs 3 compat

from zope.interface import implementer

from repoze.sendmail import queue
from repoze.sendmail.interfaces import IMailer
from repoze.sendmail.queue import ConsoleApp

from repoze.sendmail.tests.test_delivery import MailerStub
from repoze.sendmail.tests.test_delivery import MaildirStub

class LoggerStub(object):

    def __init__(self):
        self.infos = []
        self.errors = []

    def error(self, msg, *args, **kwargs):
        self.errors.append((msg, args, kwargs))

    def info(self, msg, *args, **kwargs):
        self.infos.append((msg, args, kwargs))


class BizzarreMailError(IOError):
    pass


class BrokenMailerStub(object):

    def __init__(self, *args, **kw):
        pass

    def send(self, fromaddr, toaddrs, message):
        raise BizzarreMailError("bad things happened while sending mail")

# BBB Python 2.5 compat
BrokenMailerStub = implementer(IMailer)(BrokenMailerStub)


class SMTPResponseExceptionMailerStub(object):

    def __init__(self, code):
        self.code = code

    def send(self, fromaddr, toaddrs, message):
        raise smtplib.SMTPResponseException(self.code,  'Serious Error')

# BBB Python 2.5 compat
SMTPResponseExceptionMailerStub = implementer(IMailer)(
    SMTPResponseExceptionMailerStub)


class TestQueueProcessor(TestCase):

    def setUp(self):
        from repoze.sendmail.queue import QueueProcessor
        self.qp = QueueProcessor(MailerStub(), '/foo/bar/baz', MaildirStub)
        self.qp.log = LoggerStub()
        self.dir = mkdtemp()

    def tearDown(self):
        shutil.rmtree(self.dir)

    def test_parseMessage(self):
        hdr = ('X-Actually-From: foo@example.com\n'
               'X-Actually-To: bar@example.com, baz@example.com\n')
        msg = ('Header: value\n'
               '\n'
               'Body\n')
        f, t, m = self.qp._parseMessage(StringIO(str(hdr + msg)))
        self.assertEquals(f, 'foo@example.com')
        self.assertEquals(t, ('bar@example.com', 'baz@example.com'))
        self.assertEquals(m, msg)

    def test_delivery(self):
        self.filename = os.path.join(self.dir, 'message')
        temp = open(self.filename, "w+b")
        temp.write(b('X-Actually-From: foo@example.com\n')+
                   b('X-Actually-To: bar@example.com, baz@example.com\n')+
                   b('Header: value\n\nBody\n'))
        temp.close()
        self.qp.maildir.files.append(self.filename)
        self.qp.send_messages()
        self.assertEquals(self.qp.mailer.sent_messages,
                          [('foo@example.com',
                            ('bar@example.com', 'baz@example.com'),
                            'Header: value\n\nBody\n')])
        self.failIf(os.path.exists(self.filename), 'File exists')
        self.assertEquals(self.qp.log.infos,
                          [('Mail from %s to %s sent.',
                            ('foo@example.com',
                             'bar@example.com, baz@example.com'),
                            {})])

    def test_error_logging(self):
        self.qp.mailer = BrokenMailerStub()
        self.filename = os.path.join(self.dir, 'message')
        temp = open(self.filename, "w+b")
        temp.write(b('X-Actually-From: foo@example.com\n')+
                   b('X-Actually-To: bar@example.com, baz@example.com\n')+
                   b('Header: value\n\nBody\n'))
        temp.close()
        self.qp.maildir.files.append(self.filename)
        self.qp.send_messages()
        self.assertEquals(self.qp.log.errors,
                          [('Error while sending mail from %s to %s.',
                            ('foo@example.com',
                             'bar@example.com, baz@example.com'),
                            {'exc_info': 1})])

    def test_error_logging_no_addrs(self):
        self.qp.mailer = BrokenMailerStub()
        self.filename = os.path.join(self.dir, 'message')
        temp = open(self.filename, "w+b")
<<<<<<< HEAD
        temp.write(b'Header: value\n\nBody\n')
=======
        temp.write(b('Header: value\n\nBody\n'))
>>>>>>> c28ede82
        temp.close()
        self.qp.maildir.files.append(self.filename)
        self.qp.send_messages()
        self.assertEquals(self.qp.log.errors,
                          [('Error while sending mail : %s ',
                            (self.filename,),
                            {'exc_info': True})])

    def test_smtp_response_error_transient(self):
        # Test a transient error
        self.qp.mailer = SMTPResponseExceptionMailerStub(451)
        self.filename = os.path.join(self.dir, 'message')
        temp = open(self.filename, "w+b")
        temp.write(b('X-Actually-From: foo@example.com\n')+
                   b('X-Actually-To: bar@example.com, baz@example.com\n')+
                   b('Header: value\n\nBody\n'))
        temp.close()
        self.qp.maildir.files.append(self.filename)
        self.qp.send_messages()

        # File must remail were it was, so it will be retried
        self.failUnless(os.path.exists(self.filename))
        self.assertEquals(self.qp.log.errors,
                          [('Error while sending mail from %s to %s.',
                            ('foo@example.com',
                             'bar@example.com, baz@example.com'),
                            {'exc_info': 1})])

    def test_smtp_response_error_permanent(self):
        # Test a permanent error
        self.qp.mailer = SMTPResponseExceptionMailerStub(550)
        self.filename = os.path.join(self.dir, 'message')
        temp = open(self.filename, "w+b")
        temp.write(b('X-Actually-From: foo@example.com\n')+
                   b('X-Actually-To: bar@example.com, baz@example.com\n')+
                   b('Header: value\n\nBody\n'))
        temp.close()
        self.qp.maildir.files.append(self.filename)
        self.qp.send_messages()

        # File must be moved aside
        self.failIf(os.path.exists(self.filename))
        self.failUnless(os.path.exists(os.path.join(self.dir,
                                                    '.rejected-message')))
        self.assertEquals(self.qp.log.errors,
                          [('Discarding email from %s to %s due to a '
                            'permanent error: %s',
                            ('foo@example.com',
                             'bar@example.com, baz@example.com',
                             (550, 'Serious Error')), {})])

    def test_concurrent_delivery(self):
        # Attempt to send message
        self.filename = os.path.join(self.dir, 'message')

        temp = open(self.filename, "w+b")
        temp.write(b('X-Actually-From: foo@example.com\n')+
                   b('X-Actually-To: bar@example.com, baz@example.com\n')+
                   b('Header: value\n\nBody\n'))
        temp.close()

        self.qp.maildir.files.append(self.filename)

        # Trick processor into thinking message is being delivered by
        # another process.
        head, tail = os.path.split(self.filename)
        tmp_filename = os.path.join(head, '.sending-' + tail)
        queue._os_link(self.filename, tmp_filename)
        try:
            self.qp.send_messages()

            self.assertEquals(self.qp.mailer.sent_messages, [])
            self.failUnless(os.path.exists(self.filename),
                            'File does not exist')
            self.assertEquals(self.qp.log.infos, [])
        finally:
            os.unlink(tmp_filename)

    def test_concurrent_delivery_w_old_file(self):
        # Attempt to send message
        self.filename = os.path.join(self.dir, 'message')

        temp = open(self.filename, "w+b")
<<<<<<< HEAD
        temp.write(b'X-Actually-From: foo@example.com\n'
                   b'X-Actually-To: bar@example.com, baz@example.com\n'
                   b'Header: value\n\nBody\n')
=======
        temp.write(b('X-Actually-From: foo@example.com\n'
                     'X-Actually-To: bar@example.com, baz@example.com\n'
                     'Header: value\n\nBody\n'))
>>>>>>> c28ede82
        temp.close()

        self.qp.maildir.files.append(self.filename)

        # Trick processor into thinking message is being delivered by
        # another process.
        head, tail = os.path.split(self.filename)
        tmp_filename = os.path.join(head, '.sending-' + tail)
        queue._os_link(self.filename, tmp_filename)
        os.utime(tmp_filename, (1,1)) #mtime/utime 1970-01-01T00:00:01Z
        self.qp.send_messages()

        self.assertEquals(self.qp.mailer.sent_messages,
                          [('foo@example.com',
                            ('bar@example.com', 'baz@example.com'),
                            'Header: value\n\nBody\n')])
        self.failIf(os.path.exists(self.filename),
                        'File still exists')
        self.assertEquals(self.qp.log.infos,
                          [('Mail from %s to %s sent.',
                            ('foo@example.com',
                             'bar@example.com, baz@example.com'),
                            {})])
        self.failIf(os.path.exists(tmp_filename))

class TestConsoleApp(TestCase):
    def setUp(self):
        from repoze.sendmail.delivery import QueuedMailDelivery
        from repoze.sendmail.maildir import Maildir
        self.dir = mkdtemp()
        self.queue_dir = os.path.join(self.dir, "queue")
        self.delivery = QueuedMailDelivery(self.queue_dir)
        self.maildir = Maildir(self.queue_dir, True)
        self.mailer = MailerStub()

        self.save_stderr = sys.stderr
        sys.stderr = self.stderr = StringIO()

    def tearDown(self):
        sys.stderr = self.save_stderr
        shutil.rmtree(self.dir)

    def _captureLoggedErrors(self, cmdline):
        from repoze.sendmail import queue
        logged = []
<<<<<<< HEAD
        with _Monkey(queue, _log_error=logged.append):
            app = ConsoleApp(cmdline.split())
=======
        monkey = _Monkey(queue, _log_error=logged.append)
        # py 25 compat, can't use with statement
        exc_info = ()
        try:
            monkey.__enter__()
            app = ConsoleApp(cmdline.split())
        except:
            exc_info = sys.exc_info()
        monkey.__exit__(*exc_info)
>>>>>>> c28ede82
        return app, logged

    def test_args_simple_ok(self):
        # Simplest case that works
        cmdline = "qp %s" % self.dir
        app = ConsoleApp(cmdline.split())
        self.assertEquals("qp", app.script_name)
        self.assertFalse(app._error)
        self.assertEquals(self.dir, app.queue_path)
        self.assertEquals("localhost", app.hostname)
        self.assertEquals(25, app.port)
        self.assertEquals(None, app.username)
        self.assertEquals(None, app.password)
        self.assertFalse(app.force_tls)
        self.assertFalse(app.no_tls)
        self.assertFalse(app.debug_smtp)

    def test_args_simple_error(self):
        # Simplest case that doesn't work
        cmdline = "qp"
        app, logged = self._captureLoggedErrors(cmdline)
        self.assertEquals("qp", app.script_name)
        self.assertTrue(app._error)
        self.assertEquals(None, app.queue_path)
        self.assertEquals("localhost", app.hostname)
        self.assertEquals(25, app.port)
        self.assertEquals(None, app.username)
        self.assertEquals(None, app.password)
        self.assertFalse(app.force_tls)
        self.assertFalse(app.no_tls)
        self.assertFalse(app.debug_smtp)
        self.assertEqual(len(logged), 1)
        app.main()

    def test_args_full_monty(self):
        # Use (almost) all of the options
        cmdline = """qp --hostname foo --port 75
                        --username chris --password rossi --force-tls
                        --debug-smtp
                        %s""" % self.dir
        app = ConsoleApp(cmdline.split())
        self.assertEquals("qp", app.script_name)
        self.assertFalse(app._error)
        self.assertEquals(self.dir, app.queue_path)
        self.assertEquals("foo", app.hostname)
        self.assertEquals(75, app.port)
        self.assertEquals("chris", app.username)
        self.assertEquals("rossi", app.password)
        self.assertTrue(app.force_tls)
        self.assertFalse(app.no_tls)
        self.assertTrue(app.debug_smtp)

    def test_args_username_no_password(self):
        # Test username without password
        cmdline = "qp --username chris %s" % self.dir
        app, logged = self._captureLoggedErrors(cmdline)
        self.assertTrue(app._error)
        self.assertEqual(len(logged), 1)

    def test_args_force_tls_no_tls(self):
        # Test force_tls and no_tls
        cmdline = "qp --force-tls --no-tls %s" % self.dir
        app, logged = self._captureLoggedErrors(cmdline)
        self.assertTrue(app._error)
        self.assertEqual(len(logged), 1)

    def test_args_hostname_no_hostname(self):
        cmdline = 'qp %s --hostname' % self.dir
        app, logged = self._captureLoggedErrors(cmdline)
        self.assertTrue(app._error)
        self.assertEqual(len(logged), 1)

    def test_args_port_no_port(self):
        cmdline = 'qp %s --port' % self.dir
        app, logged = self._captureLoggedErrors(cmdline)
        self.assertTrue(app._error)
        self.assertEqual(len(logged), 1)

    def test_args_bad_port(self):
        cmdline = 'qp %s --port foo' % self.dir
        app, logged = self._captureLoggedErrors(cmdline)
        self.assertTrue(app._error)
        self.assertEqual(len(logged), 1)

    def test_args_username_no_username(self):
        cmdline = 'qp %s --username' % self.dir
        app, logged = self._captureLoggedErrors(cmdline)
        self.assertTrue(app._error)
        self.assertEqual(len(logged), 1)

    def test_args_password_no_password(self):
        cmdline = 'qp %s --password' % self.dir
        app, logged = self._captureLoggedErrors(cmdline)
        self.assertTrue(app._error)
        self.assertEqual(len(logged), 1)

    def test_args_config_no_config(self):
        cmdline = 'qp %s --config' % self.dir
        app, logged = self._captureLoggedErrors(cmdline)
        self.assertTrue(app._error)
        self.assertEqual(len(logged), 1)

    def test_args_bad_arg(self):
        cmdline = 'qp --foo %s' % self.dir
        app, logged = self._captureLoggedErrors(cmdline)
        self.assertTrue(app._error)
        self.assertEqual(len(logged), 1)

    def test_args_too_many_queues(self):
        cmdline = 'qp %s foobar' % self.dir
        app, logged = self._captureLoggedErrors(cmdline)
        self.assertTrue(app._error)
        self.assertEqual(len(logged), 1)

    def test_ini_parse(self):
        ini_path = os.path.join(self.dir, "qp.ini")
        f = open(ini_path, "w")
        f.write(test_ini)
        f.close()

        # Override most everything
        cmdline = """qp --config %s""" % ini_path
        app = ConsoleApp(cmdline.split())
        self.assertEquals("qp", app.script_name)
        self.assertFalse(app._error)
        self.assertEquals("hammer/dont/hurt/em", app.queue_path)
        self.assertEquals("testhost", app.hostname)
        self.assertEquals(2525, app.port)
        self.assertEquals("Chris", app.username)
        self.assertEquals("Rossi", app.password)
        self.assertFalse(app.force_tls)
        self.assertTrue(app.no_tls)

        # Override nothing, make sure defaults come through
        f = open(ini_path, "w")
        f.write("[app:qp]\n\nqueue_path=foo\n")
        f.close()

        cmdline = """qp --config %s %s""" % (ini_path, self.dir)
        app = ConsoleApp(cmdline.split())
        self.assertEquals("qp", app.script_name)
        self.assertFalse(app._error)
        self.assertEquals(self.dir, app.queue_path)
        self.assertEquals("localhost", app.hostname)
        self.assertEquals(25, app.port)
        self.assertEquals(None, app.username)
        self.assertEquals(None, app.password)
        self.assertFalse(app.force_tls)
        self.assertFalse(app.no_tls)

    def test_delivery(self):
        from email.message import Message
        from_addr = "foo@bar.foo"
        to_addr = "bar@foo.bar"
        message = Message()
        message['Subject'] = 'Pants'
        message.set_payload('Nice pants, mister!')

        import transaction
        transaction.manager.begin()
        self.delivery.send(from_addr, to_addr, message)
        self.delivery.send(from_addr, to_addr, message)
        transaction.manager.commit()

        queued_messages = [m for m in self.maildir]
        self.assertEqual(2, len(queued_messages))
        self.assertEqual(0, len(self.mailer.sent_messages))

        cmdline = "qp %s" % self.queue_dir
        app = ConsoleApp(cmdline.split())
        app.mailer = self.mailer
        app.main()

        queued_messages = [m for m in self.maildir]
        self.assertEqual(0, len(queued_messages))
        self.assertEqual(2, len(self.mailer.sent_messages))

test_ini = """[app:qp]
interval = 33
hostname = testhost
port = 2525
username = Chris
password = Rossi
force_tls = False
no_tls = True
queue_path = hammer/dont/hurt/em
"""


class _Monkey(object):

    def __init__(self, module, **replacements):
        self.module = module
        self.orig = {}
        self.replacements = replacements
        
    def __enter__(self):
        for k, v in self.replacements.items():
            orig = getattr(self.module, k, self)
            if orig is not self:
                self.orig[k] = orig
            setattr(self.module, k, v)

    def __exit__(self, *exc_info):
        for k, v in self.replacements.items():
            if k in self.orig:
                setattr(self.module, k, self.orig[k])
            else: #pragma NO COVERSGE
                delattr(self.module, k)<|MERGE_RESOLUTION|>--- conflicted
+++ resolved
@@ -132,11 +132,7 @@
         self.qp.mailer = BrokenMailerStub()
         self.filename = os.path.join(self.dir, 'message')
         temp = open(self.filename, "w+b")
-<<<<<<< HEAD
-        temp.write(b'Header: value\n\nBody\n')
-=======
         temp.write(b('Header: value\n\nBody\n'))
->>>>>>> c28ede82
         temp.close()
         self.qp.maildir.files.append(self.filename)
         self.qp.send_messages()
@@ -220,15 +216,9 @@
         self.filename = os.path.join(self.dir, 'message')
 
         temp = open(self.filename, "w+b")
-<<<<<<< HEAD
-        temp.write(b'X-Actually-From: foo@example.com\n'
-                   b'X-Actually-To: bar@example.com, baz@example.com\n'
-                   b'Header: value\n\nBody\n')
-=======
         temp.write(b('X-Actually-From: foo@example.com\n'
                      'X-Actually-To: bar@example.com, baz@example.com\n'
                      'Header: value\n\nBody\n'))
->>>>>>> c28ede82
         temp.close()
 
         self.qp.maildir.files.append(self.filename)
@@ -274,10 +264,6 @@
     def _captureLoggedErrors(self, cmdline):
         from repoze.sendmail import queue
         logged = []
-<<<<<<< HEAD
-        with _Monkey(queue, _log_error=logged.append):
-            app = ConsoleApp(cmdline.split())
-=======
         monkey = _Monkey(queue, _log_error=logged.append)
         # py 25 compat, can't use with statement
         exc_info = ()
@@ -287,7 +273,6 @@
         except:
             exc_info = sys.exc_info()
         monkey.__exit__(*exc_info)
->>>>>>> c28ede82
         return app, logged
 
     def test_args_simple_ok(self):
