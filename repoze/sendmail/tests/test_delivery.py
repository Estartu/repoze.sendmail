##############################################################################
#
# Copyright (c) 2003 Zope Corporation and Contributors.
# All Rights Reserved.
#
# This software is subject to the provisions of the Zope Public License,
# Version 2.1 (ZPL).  A copy of the ZPL should accompany this distribution.
# THIS SOFTWARE IS PROVIDED "AS IS" AND ANY AND ALL EXPRESS OR IMPLIED
# WARRANTIES ARE DISCLAIMED, INCLUDING, BUT NOT LIMITED TO, THE IMPLIED
# WARRANTIES OF TITLE, MERCHANTABILITY, AGAINST INFRINGEMENT, AND FITNESS
# FOR A PARTICULAR PURPOSE.
#
##############################################################################
import unittest

<<<<<<< HEAD
=======
import os
import tempfile
import shutil

from unittest import TestCase
>>>>>>> b444120f

class TestMailDataManager(unittest.TestCase):

    def testInterface(self):
        from transaction.interfaces import IDataManager
        from zope.interface.verify import verifyObject
        from repoze.sendmail.delivery import MailDataManager
        manager = MailDataManager(object, (1, 2))
        verifyObject(IDataManager, manager)
        self.assertEqual(manager.callable, object)
        self.assertEqual(manager.args, (1, 2))

class TestDirectMailDelivery(unittest.TestCase):

    def testInterface(self):
        from zope.interface.verify import verifyObject
        from repoze.sendmail.interfaces import IMailDelivery
        from repoze.sendmail.delivery import DirectMailDelivery
        mailer = _makeMailerStub()
        delivery = DirectMailDelivery(mailer)
        verifyObject(IMailDelivery, delivery)
        self.assertEqual(delivery.mailer, mailer)

    def testSend(self):
        from repoze.sendmail.delivery import DirectMailDelivery
        import transaction
        from email.message import Message
        mailer = _makeMailerStub()
        delivery = DirectMailDelivery(mailer)
        fromaddr = 'Jim <jim@example.com'
        toaddrs = ('Guido <guido@example.com>',
                   'Steve <steve@examplecom>')
        message = Message()
        message['From'] = 'Jim <jim@example.org>'
        message['To'] = 'some-zope-coders:;'
        message['Date'] = 'Date: Mon, 19 May 2003 10:17:36 -0400'
        message['Message-Id'] = ext_msgid = '<20030519.1234@example.org>'
        message['Subject'] = 'example'
        message.set_payload('This is just an example\n')

        msgid = delivery.send(fromaddr, toaddrs, message)
        self.assertEqual(msgid, '<20030519.1234@example.org>')
        self.assertEqual(mailer.sent_messages, [])
        transaction.commit()
        self.assertEqual(mailer.sent_messages,
                          [(fromaddr, toaddrs, message)])

        mailer.sent_messages = []
        msgid = delivery.send(fromaddr, toaddrs, message)
        self.assertTrue('@' in msgid)
        self.assertEqual(mailer.sent_messages, [])
        transaction.commit()
        self.assertEqual(len(mailer.sent_messages), 1)
        self.assertEqual(mailer.sent_messages[0][0], fromaddr)
        self.assertEqual(mailer.sent_messages[0][1], toaddrs)
        self.assertEqual(mailer.sent_messages[0][2].get_payload(),
                          'This is just an example\n')
        self.assertEqual(message['Message-Id'],  msgid)
        self.assertEqual(message['Message-Id'], ext_msgid)

        mailer.sent_messages = []
        msgid = delivery.send(fromaddr, toaddrs, message)
        self.assertEqual(mailer.sent_messages, [])
        transaction.abort()
        self.assertEqual(mailer.sent_messages, [])

    def testMakeMessageId(self):
        from repoze.sendmail.delivery import DirectMailDelivery
        from email.message import Message
        mailer = _makeMailerStub()
        delivery = DirectMailDelivery(mailer)
        fromaddr = 'Jim <jim@example.com'
        toaddrs = ('Guido <guido@example.com>',
                   'Steve <steve@examplecom>')
        message = Message()
        message['From'] = 'Jim <jim@example.org>'
        message['To'] = 'some-zope-coders:;'
        message['Date'] = 'Date: Mon, 19 May 2003 10:17:36 -0400'
        message['Subject'] = 'example'
        message.set_payload('This is just an example\n')

        msgid = delivery.send(fromaddr, toaddrs, message)
        self.assertTrue('.repoze.sendmail@' in msgid)
        self.assertEqual(message['Message-Id'],  msgid)


class TestQueuedMailDelivery(unittest.TestCase):

    def setUp(self):
        import repoze.sendmail.delivery as mail_delivery_module
        self.mail_delivery_module = mail_delivery_module
        self.old_Maildir = mail_delivery_module.Maildir
        mail_delivery_module.Maildir = MaildirStub

    def tearDown(self):
        self.mail_delivery_module.Maildir = self.old_Maildir
        MaildirMessageStub.commited_messages = []
        MaildirMessageStub.aborted_messages = []

    def testInterface(self):
        from zope.interface.verify import verifyObject
        from repoze.sendmail.interfaces import IMailDelivery
        from repoze.sendmail.delivery import QueuedMailDelivery
        delivery = QueuedMailDelivery('/path/to/mailbox')
        verifyObject(IMailDelivery, delivery)
        self.assertEqual(delivery.queuePath, '/path/to/mailbox')

    def testSend(self):
        from email.message import Message
        import transaction
        from repoze.sendmail.delivery import QueuedMailDelivery
        from repoze.sendmail._compat import text_type
        delivery = QueuedMailDelivery('/path/to/mailbox')
        fromaddr = 'jim@example.com'
        toaddrs = ('guido@example.com',
                   'steve@example.com')
        message = Message()
        message['From'] = 'Jim <jim@example.org>'
        message['To'] = 'some-zope-coders:;'
        message['Date'] = 'Date: Mon, 19 May 2003 10:17:36 -0400'
        message['Message-Id'] = ext_msgid = '<20030519.1234@example.org>'
        message['Subject'] = 'example'
        message.set_payload('This is just an example\n')

        msgid = delivery.send(fromaddr, toaddrs, message)
        self.assertEqual(msgid, '<20030519.1234@example.org>')
        self.assertEqual(MaildirMessageStub.commited_messages, [])
        self.assertEqual(MaildirMessageStub.aborted_messages, [])
        transaction.commit()
        self.assertEqual(len(MaildirMessageStub.commited_messages), 1)
        self.assertEqual(MaildirMessageStub.aborted_messages, [])
        message = MaildirMessageStub.commited_messages[0]
        self.assertEqual(text_type(message['X-Actually-From']), fromaddr)
        self.assertEqual(text_type(
            message['X-Actually-To']), ','.join(toaddrs))

        MaildirMessageStub.commited_messages = []
        msgid = delivery.send(fromaddr, toaddrs, message)
        self.assertTrue('@' in msgid)
        self.assertEqual(MaildirMessageStub.commited_messages, [])
        self.assertEqual(MaildirMessageStub.aborted_messages, [])
        transaction.commit()
        self.assertEqual(len(MaildirMessageStub.commited_messages), 1)
        self.assertEqual(MaildirMessageStub.commited_messages[0].get_payload(),
                         'This is just an example\n')
        self.assertEqual(message['Message-Id'], msgid)
        self.assertEqual(message['Message-Id'], ext_msgid)
        self.assertEqual(MaildirMessageStub.aborted_messages, [])

        MaildirMessageStub.commited_messages = []
        msgid = delivery.send(fromaddr, toaddrs, message)
        self.assertEqual(MaildirMessageStub.commited_messages, [])
        self.assertEqual(MaildirMessageStub.aborted_messages, [])
        transaction.abort()
        self.assertEqual(MaildirMessageStub.commited_messages, [])
        self.assertEqual(len(MaildirMessageStub.aborted_messages), 1)


class TestQueuedMailDeliveryWithMaildir(TestCase):

    def setUp(self):
        from repoze.sendmail.queue import QueueProcessor
        self.dir = tempfile.mkdtemp()
        self.maildir_path = os.path.join(self.dir, 'Maildir')
        self.qp = QueueProcessor(MailerStub(), self.maildir_path)

    def tearDown(self):
        shutil.rmtree(self.dir)

    def testNonASCIIAddrs(self):
        from email.message import Message
        import transaction
        from repoze.sendmail.delivery import QueuedMailDelivery
<<<<<<< HEAD
        from repoze.sendmail._compat import b
        from repoze.sendmail._compat import text_type
        delivery = QueuedMailDelivery('/path/to/mailbox')
=======
        delivery = QueuedMailDelivery(self.maildir_path)
>>>>>>> b444120f

        non_ascii = b('LaPe\xc3\xb1a').decode('utf-8')
        fromaddr = non_ascii+' <jim@example.com>'
        toaddrs = (non_ascii+' <guido@recip.com>',)
        message = Message()

        delivery.send(fromaddr, toaddrs, message)
        self.assertTrue(os.listdir(os.path.join(self.maildir_path, 'tmp')))
        self.assertFalse(os.listdir(os.path.join(self.maildir_path, 'new')))
        transaction.commit()
<<<<<<< HEAD
        message = MaildirMessageStub.commited_messages[0]

        self.assertEqual(text_type(message['X-Actually-From']), fromaddr)
        self.assertEqual(text_type(
            message['X-Actually-To']), ','.join(toaddrs))


class MaildirMessageStub(object):
    message = None
    commited_messages = []  # this list is shared among all instances
    aborted_messages = []   # this one too
    _closed = False

    def __init__(self, message):
        self.message = message

    def commit(self):
        self._commited = True
        self.commited_messages.append(self.message)

    def abort(self):
        self._aborted = True
        self.aborted_messages.append(self.message)


class MaildirStub(object):

    def __init__(self, path, create=False):
        self.path = path
        self.create = create
        self.msgs = []
        self.files = []

    def __iter__(self):
        return iter(self.files)

    def add(self, message):
        m = MaildirMessageStub(message)
        self.msgs.append(m)
        return m

def _makeMailerStub(*args, **kw):
    from zope.interface import implementer
    from repoze.sendmail.interfaces import IMailer
    class MailerStub(object):
        def __init__(self, *args, **kw):
            self.sent_messages = []
        def send(self, fromaddr, toaddrs, message):
            self.sent_messages.append((fromaddr, toaddrs, message))
    # BBB Python 2.5 compat
    MailerStub = implementer(IMailer)(MailerStub)
    return MailerStub(*args, **kw)
=======
        self.assertFalse(os.listdir(os.path.join(self.maildir_path, 'tmp')))
        self.assertTrue(os.listdir(os.path.join(self.maildir_path, 'new')))

        self.qp.send_messages()
        self.assertTrue(len(self.qp.mailer.sent_messages), 1)
        queued_fromaddr, queued_toaddrs, queued_message = (
            self.qp.mailer.sent_messages[0])
        self.assertEqual(queued_fromaddr, fromaddr)
        self.assertEqual(queued_toaddrs, toaddrs)
>>>>>>> b444120f
<|MERGE_RESOLUTION|>--- conflicted
+++ resolved
@@ -13,14 +13,6 @@
 ##############################################################################
 import unittest
 
-<<<<<<< HEAD
-=======
-import os
-import tempfile
-import shutil
-
-from unittest import TestCase
->>>>>>> b444120f
 
 class TestMailDataManager(unittest.TestCase):
 
@@ -179,28 +171,28 @@
         self.assertEqual(len(MaildirMessageStub.aborted_messages), 1)
 
 
-class TestQueuedMailDeliveryWithMaildir(TestCase):
+class TestQueuedMailDeliveryWithMaildir(unittest.TestCase):
 
     def setUp(self):
+        import os
+        import tempfile
         from repoze.sendmail.queue import QueueProcessor
         self.dir = tempfile.mkdtemp()
         self.maildir_path = os.path.join(self.dir, 'Maildir')
-        self.qp = QueueProcessor(MailerStub(), self.maildir_path)
+        self.qp = QueueProcessor(_makeMailerStub(), self.maildir_path)
 
     def tearDown(self):
+        import shutil
         shutil.rmtree(self.dir)
 
     def testNonASCIIAddrs(self):
+        import os
         from email.message import Message
         import transaction
         from repoze.sendmail.delivery import QueuedMailDelivery
-<<<<<<< HEAD
         from repoze.sendmail._compat import b
         from repoze.sendmail._compat import text_type
-        delivery = QueuedMailDelivery('/path/to/mailbox')
-=======
         delivery = QueuedMailDelivery(self.maildir_path)
->>>>>>> b444120f
 
         non_ascii = b('LaPe\xc3\xb1a').decode('utf-8')
         fromaddr = non_ascii+' <jim@example.com>'
@@ -211,12 +203,15 @@
         self.assertTrue(os.listdir(os.path.join(self.maildir_path, 'tmp')))
         self.assertFalse(os.listdir(os.path.join(self.maildir_path, 'new')))
         transaction.commit()
-<<<<<<< HEAD
-        message = MaildirMessageStub.commited_messages[0]
-
-        self.assertEqual(text_type(message['X-Actually-From']), fromaddr)
-        self.assertEqual(text_type(
-            message['X-Actually-To']), ','.join(toaddrs))
+        self.assertFalse(os.listdir(os.path.join(self.maildir_path, 'tmp')))
+        self.assertTrue(os.listdir(os.path.join(self.maildir_path, 'new')))
+
+        self.qp.send_messages()
+        self.assertTrue(len(self.qp.mailer.sent_messages), 1)
+        queued_fromaddr, queued_toaddrs, queued_message = (
+            self.qp.mailer.sent_messages[0])
+        self.assertEqual(queued_fromaddr, fromaddr)
+        self.assertEqual(queued_toaddrs, toaddrs)
 
 
 class MaildirMessageStub(object):
@@ -263,15 +258,4 @@
             self.sent_messages.append((fromaddr, toaddrs, message))
     # BBB Python 2.5 compat
     MailerStub = implementer(IMailer)(MailerStub)
-    return MailerStub(*args, **kw)
-=======
-        self.assertFalse(os.listdir(os.path.join(self.maildir_path, 'tmp')))
-        self.assertTrue(os.listdir(os.path.join(self.maildir_path, 'new')))
-
-        self.qp.send_messages()
-        self.assertTrue(len(self.qp.mailer.sent_messages), 1)
-        queued_fromaddr, queued_toaddrs, queued_message = (
-            self.qp.mailer.sent_messages[0])
-        self.assertEqual(queued_fromaddr, fromaddr)
-        self.assertEqual(queued_toaddrs, toaddrs)
->>>>>>> b444120f
+    return MailerStub(*args, **kw)